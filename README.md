# scratch-desktop

Scratch 3.0 as a standalone desktop application

## Developer Instructions

<<<<<<< HEAD
### Prepare `scratch-gui`

This step is temporary: eventually, the `scratch-desktop` branch of the Scratch GUI repository will be merged with
that repository's main development line. For now, though, the `scratch-desktop` branch holds a few changes that are
necessary for the Scratch app to function correctly but are not yet merged into the main development branch.

#### Prepare `scratch-gui`: Quick Start

1. Clone both `scratch-desktop` and `scratch-gui`
2. `cd scratch-gui`
   1. `git checkout scratch-desktop`
   2. `npm install`
   3. `npm link`
   4. `cd ..`
3. `cd scratch-desktop`
   1. `npm install`
   2. `npm link scratch-gui`
   3. `npm run build-gui` or `npm run watch-gui`

Your copy of `scratch-gui` should now be ready for use with the `scratch-desktop` build process.

#### Prepare `scratch-gui`: Detailed Version

1. Clone the `scratch-gui` repository if you haven't already.
2. Switch to the `scratch-desktop` branch with `git checkout scratch-desktop`
3. Build with `BUILD_MODE=dist` and `STATIC_PATH=static`:
   - macOS, WSL, or Cygwin: run `BUILD_MODE=dist STATIC_PATH=static npm run build` or
     `BUILD_MODE=dist STATIC_PATH=static npm run watch`
     - Running `npm run build-gui` in `scratch-desktop` is a shortcut for this when using `npm link`.
   - CMD: run `set BUILD_MODE=dist` once and `set STATIC_PATH=static` once, then `npm run build` or `npm run watch`
     any number of times in the same
     window.
   - PowerShell: run `$env:BUILD_MODE = "dist"` once and `$env:STATIC_PATH = "static"` once, then `npm run build` or
     `npm run watch` any number of times in the same window.

If you have run `npm link scratch-gui` (or equivalent) in the `scratch-desktop` working directory, you may be able to
accomplish the above by running `npm run build-gui` in the `scratch-desktop` directory instead of using the manual
steps listed above. For active development iteration, try `npm run watch-gui` which will watch for changes and rebuild
`scratch-gui` incrementally when necessary.
=======
### A note about `scratch-gui`

Eventually, the `scratch-desktop` branch of the Scratch GUI repository will be merged with that repository's main
development line. For now, though, the `scratch-desktop` branch holds a few changes that are necessary for Scratch
Desktop to function correctly but are not yet merged into the main development branch. If you only intend to build or
work on the `scratch-desktop` repository then you can ignore this, but if you intend to work on `scratch-gui` as well,
make sure you use the `scratch-desktop` branch there.

Previously it was necessary to explicitly build `scratch-gui` before building `scratch-desktop`. This is no longer
necessary and the related build scripts, such as `build-gui`, have been removed.
>>>>>>> ac693566

### Prepare media library assets

In the `scratch-desktop` directory, run `npm run fetch`. Re-run this any time you update `scratch-gui` or make any
other changes which might affect the media libraries.

### Run in development mode

`npm start`

### Make a packaged build

`npm run dist`

Node that on macOS this will require installing various certificates.

#### Signing the NSIS installer (Windows, non-store)

*This section is relevant only to members of the Scratch Team.*

By default all Windows installers are unsigned. An APPX package for the Microsoft Store shouldn't be signed: it will
be signed automatically as part of the store submission process. On the other hand, the non-Store NSIS installer
should be signed.

To generate a signed NSIS installer:

1. Acquire our latest digital signing certificate and save it on your computer as a `p12` file.
2. Set `WIN_CSC_LINK` to the path to your certificate file. For maximum compatibility I use forward slashes.
   - CMD: `set WIN_CSC_LINK=C:/Users/You/Somewhere/Certificate.p12`
   - PowerShell: `$env:WIN_CSC_LINK = "C:/Users/You/Somewhere/Certificate.p12"`
3. Set `WIN_CSC_KEY_PASSWORD` to the password string associated with your P12 file.
   - CMD: `set WIN_CSC_KEY_PASSWORD=superSecret`
   - PowerShell: `$env:WIN_CSC_KEY_PASSWORD = "superSecret"`
4. Build the NSIS installer only: building the APPX installer will fail if these environment variables are set.
   - `npm run dist -- -w nsis`

#### Workaround for code signing issue in macOS

Sometimes the macOS build process will result in a build which crashes on startup. If this happens, check in `Console`
for an entry similar to this:

```text
failed to parse entitlements for Scratch[12345]: OSUnserializeXML: syntax error near line 1
```

This appears to be an issue with `codesign` itself. Rebooting your computer and trying to build again might help. Yes,
really.

See this issue for more detail: <https://github.com/electron/electron-osx-sign/issues/218>

### Make a semi-packaged build

This will simulate a packaged build without actually packaging it: instead the files will be copied to a subdirectory
of `dist`.

`npm run dist:dir`

### Debugging

You can debug the renderer process by opening the Chromium development console. This should be the same keyboard
shortcut as Chrome on your platform. This won't work on a packaged build.

You can debug the main process the same way as any Node.js process. I like to use Visual Studio Code with a
configuration like this:

```jsonc
    "launch": {
        "version": "0.2.0",
        "configurations": [
            {
                "name": "Desktop",
                "type": "node",
                "request": "launch",
                "cwd": "${workspaceFolder:scratch-desktop}",
                "runtimeExecutable": "npm",
                "autoAttachChildProcesses": true,
                "runtimeArgs": ["start", "--"],
                "protocol": "inspector",
                "skipFiles": [
                    // it seems like skipFiles only reliably works with 1 entry :(
                    //"<node_internals>/**",
                    "${workspaceFolder:scratch-desktop}/node_modules/electron/dist/resources/*.asar/**"
                ],
                "sourceMaps": true,
                "timeout": 30000,
                "outputCapture": "std"
            }
        ]
    },
```<|MERGE_RESOLUTION|>--- conflicted
+++ resolved
@@ -4,58 +4,16 @@
 
 ## Developer Instructions
 
-<<<<<<< HEAD
-### Prepare `scratch-gui`
-
-This step is temporary: eventually, the `scratch-desktop` branch of the Scratch GUI repository will be merged with
-that repository's main development line. For now, though, the `scratch-desktop` branch holds a few changes that are
-necessary for the Scratch app to function correctly but are not yet merged into the main development branch.
-
-#### Prepare `scratch-gui`: Quick Start
-
-1. Clone both `scratch-desktop` and `scratch-gui`
-2. `cd scratch-gui`
-   1. `git checkout scratch-desktop`
-   2. `npm install`
-   3. `npm link`
-   4. `cd ..`
-3. `cd scratch-desktop`
-   1. `npm install`
-   2. `npm link scratch-gui`
-   3. `npm run build-gui` or `npm run watch-gui`
-
-Your copy of `scratch-gui` should now be ready for use with the `scratch-desktop` build process.
-
-#### Prepare `scratch-gui`: Detailed Version
-
-1. Clone the `scratch-gui` repository if you haven't already.
-2. Switch to the `scratch-desktop` branch with `git checkout scratch-desktop`
-3. Build with `BUILD_MODE=dist` and `STATIC_PATH=static`:
-   - macOS, WSL, or Cygwin: run `BUILD_MODE=dist STATIC_PATH=static npm run build` or
-     `BUILD_MODE=dist STATIC_PATH=static npm run watch`
-     - Running `npm run build-gui` in `scratch-desktop` is a shortcut for this when using `npm link`.
-   - CMD: run `set BUILD_MODE=dist` once and `set STATIC_PATH=static` once, then `npm run build` or `npm run watch`
-     any number of times in the same
-     window.
-   - PowerShell: run `$env:BUILD_MODE = "dist"` once and `$env:STATIC_PATH = "static"` once, then `npm run build` or
-     `npm run watch` any number of times in the same window.
-
-If you have run `npm link scratch-gui` (or equivalent) in the `scratch-desktop` working directory, you may be able to
-accomplish the above by running `npm run build-gui` in the `scratch-desktop` directory instead of using the manual
-steps listed above. For active development iteration, try `npm run watch-gui` which will watch for changes and rebuild
-`scratch-gui` incrementally when necessary.
-=======
 ### A note about `scratch-gui`
 
 Eventually, the `scratch-desktop` branch of the Scratch GUI repository will be merged with that repository's main
-development line. For now, though, the `scratch-desktop` branch holds a few changes that are necessary for Scratch
-Desktop to function correctly but are not yet merged into the main development branch. If you only intend to build or
-work on the `scratch-desktop` repository then you can ignore this, but if you intend to work on `scratch-gui` as well,
-make sure you use the `scratch-desktop` branch there.
+development line. For now, though, the `scratch-desktop` branch holds a few changes that are necessary for the Scratch
+app to function correctly but are not yet merged into the main development branch. If you only intend to build or work
+on the `scratch-desktop` repository then you can ignore this, but if you intend to work on `scratch-gui` as well, make
+sure you use the `scratch-desktop` branch there.
 
 Previously it was necessary to explicitly build `scratch-gui` before building `scratch-desktop`. This is no longer
 necessary and the related build scripts, such as `build-gui`, have been removed.
->>>>>>> ac693566
 
 ### Prepare media library assets
 
