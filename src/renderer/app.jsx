--- conflicted
+++ resolved
@@ -142,22 +142,15 @@
             this.setState({projectTitle: newTitle});
         }
         render () {
-<<<<<<< HEAD
+            const shouldShowTelemetryModal = (typeof this.state.telemetryDidOptIn !== 'boolean');
+
             const childProps = omit(this.props, Object.keys(ScratchDesktopGUIComponent.propTypes));
-=======
-            const shouldShowTelemetryModal = (typeof this.state.telemetryDidOptIn !== 'boolean');
-
-            const childProps = omit(this.props, Object.keys(ScratchDesktopComponent.propTypes));
->>>>>>> 0b8ce6cc
 
             return (<WrappedComponent
                 canEditTitle
                 canModifyCloudData={false}
                 canSave={false}
                 isScratchDesktop
-<<<<<<< HEAD
-                onClickLogo={this.handleClickLogo}
-=======
                 isTelemetryEnabled={this.state.telemetryDidOptIn}
                 showTelemetryModal={shouldShowTelemetryModal}
                 onClickAbout={[
@@ -174,7 +167,6 @@
                         onClick: () => this.props.onTelemetrySettingsClicked()
                     }
                 ]}
->>>>>>> 0b8ce6cc
                 onProjectTelemetryEvent={this.handleProjectTelemetryEvent}
                 onShowPrivacyPolicy={showPrivacyPolicy}
                 onStorageInit={this.handleStorageInit}
@@ -196,13 +188,9 @@
         onLoadingCompleted: PropTypes.func,
         onLoadingStarted: PropTypes.func,
         onRequestNewProject: PropTypes.func,
-<<<<<<< HEAD
+        onTelemetrySettingsClicked: PropTypes.func,
         // using PropTypes.instanceOf(VM) here will cause prop type warnings due to VM mismatch
         vm: GUIComponent.WrappedComponent.propTypes.vm
-=======
-        onTelemetrySettingsClicked: PropTypes.func,
-        vm: PropTypes.instanceOf(VM).isRequired
->>>>>>> 0b8ce6cc
     };
     const mapStateToProps = state => {
         const loadingState = state.scratchGui.projectState.loadingState;
